--- conflicted
+++ resolved
@@ -344,11 +344,7 @@
 			Cors:        translateCORSPolicy(in.CorsPolicy),
 			RetryPolicy: translateRetryPolicy(in.Retries),
 		}
-<<<<<<< HEAD
-		if _, is10Proxy := node.GetProxyVersion(); !is10Proxy {
-=======
 		if !is10Proxy {
->>>>>>> 283b8582
 			action.UseWebsocket = &types.BoolValue{Value: in.WebsocketUpgrade}
 		}
 
