apiVersion: extensions/v1beta1
kind: Deployment
metadata:
  name: kiali
  namespace: {{ .Release.Namespace }}
  labels:
    app: {{ template "kiali.name" . }}
    chart: {{ template "kiali.chart" . }}
    heritage: {{ .Release.Service }}
    release: {{ .Release.Name }}
spec:
  replicas: {{ .Values.replicaCount }}
  selector:
    matchLabels:
      app: kiali
  template:
    metadata:
      name: kiali
      labels:
        app: kiali
        chart: {{ template "kiali.chart" . }}
        heritage: {{ .Release.Service }}
        release: {{ .Release.Name }}
      annotations:
        sidecar.istio.io/inject: "false"
<<<<<<< HEAD
        scheduler.alpha.kubernetes.io/critical-pod: ""
        prometheus.io/scrape: "true"
        prometheus.io/port: "9090"
=======
>>>>>>> bf0ae494
    spec:
      serviceAccountName: kiali-service-account
{{- if .Values.global.priorityClassName }}
      priorityClassName: "{{ .Values.global.priorityClassName }}"
{{- end }}
      containers:
      - image: "{{ .Values.hub }}/kiali:{{ .Values.tag }}"
        name: kiali
        command:
        - "/opt/kiali/kiali"
        - "-config"
        - "/kiali-configuration/config.yaml"
        - "-v"
        - "4"
        env:
        - name: ACTIVE_NAMESPACE
          valueFrom:
            fieldRef:
              fieldPath: metadata.namespace
        - name: PROMETHEUS_SERVICE_URL
          value: {{ .Values.prometheusAddr }}
{{- if .Values.contextPath }}
        - name: SERVER_WEB_ROOT
          value: {{ .Values.contextPath }}
{{- end }}
        volumeMounts:
        - name: kiali-configuration
          mountPath: "/kiali-configuration"
        - name: kiali-secret
          mountPath: "/kiali-secret"
        resources:
{{- if .Values.resources }}
{{ toYaml .Values.resources | indent 10 }}
{{- else }}
{{ toYaml .Values.global.defaultResources | indent 10 }}
{{- end }}
      volumes:
      - name: kiali-configuration
        configMap:
          name: kiali
      - name: kiali-secret
        secret:
          secretName: {{ .Values.dashboard.secretName }}
          optional: true
      affinity:
      {{- include "nodeaffinity" . | indent 6 }}
      {{- include "podAntiAffinity" . | indent 6 }}<|MERGE_RESOLUTION|>--- conflicted
+++ resolved
@@ -23,12 +23,9 @@
         release: {{ .Release.Name }}
       annotations:
         sidecar.istio.io/inject: "false"
-<<<<<<< HEAD
         scheduler.alpha.kubernetes.io/critical-pod: ""
         prometheus.io/scrape: "true"
         prometheus.io/port: "9090"
-=======
->>>>>>> bf0ae494
     spec:
       serviceAccountName: kiali-service-account
 {{- if .Values.global.priorityClassName }}
